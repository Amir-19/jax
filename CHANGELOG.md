--- conflicted
+++ resolved
@@ -14,7 +14,6 @@
 When releasing, please add the new-release-boilerplate to docs/pallas/CHANGELOG.md.
 -->
 
-<<<<<<< HEAD
 ## Unreleased
 
 * New Features
@@ -23,14 +22,13 @@
     {func}`jax.lax.dynamic_update_slice` and related functions. The default is
     true, matching the current behavior. If set to false, JAX does not need to
     emit code clamping negative indices, which improves code size.
-=======
+
 ## jax 0.5.2 (Mar 4, 2025)
 
 Patch release of 0.5.1
 
 * Bug fixes
   * Fixes TPU metric logging and `tpu-info`, which was broken in 0.5.1
->>>>>>> ce224293
 
 ## jax 0.5.1 (Feb 24, 2025)
 
